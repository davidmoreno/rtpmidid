--- conflicted
+++ resolved
@@ -39,29 +39,20 @@
 
 const char *color(const char *str, Color color, bool highlight = false) {
   int hl = highlight ? 1 : 0;
-<<<<<<< HEAD
-  return fmt::format("\033[{};{}m{}\033[0m", hl, (int)color, str);
-=======
   static char buffer[256];
   auto n = fmt::format_to_n(buffer, sizeof(buffer), "\033[{};{}m{}\033[0m", hl,
                             (int)color, str);
   *n.out = '\0';
   return buffer;
->>>>>>> 950a4a74
 }
 const char *color(const char *str, Color color, Color bgcolor,
                   bool highlight = false) {
   int hl = highlight ? 1 : 0;
-<<<<<<< HEAD
-  return fmt::format("\033[{};{};{}m{}\033[0m", hl, (int)color, (int)bgcolor,
-                     str);
-=======
   static char buffer[256];
   auto n = fmt::format_to_n(buffer, sizeof(buffer), "\033[{};{};{}m{}\033[0m",
                             hl, (int)color, (int)bgcolor, str);
   *n.out = '\0';
   return buffer;
->>>>>>> 950a4a74
 }
 
 logger::logger() { is_a_terminal = isatty(fileno(stdout)); }
