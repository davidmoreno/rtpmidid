add_library(
  rtpmidid-shared
  SHARED
  rtppeer.cpp rtpclient.cpp rtpserver.cpp
<<<<<<< HEAD
  logger.cpp poller.cpp
  journal.cpp
=======
  mdns_rtpmidi.cpp logger.cpp poller.cpp
  utils.cpp
>>>>>>> e9c1eb69
)

add_library(
  rtpmidid-static
  STATIC
  rtppeer.cpp rtpclient.cpp rtpserver.cpp
<<<<<<< HEAD
  logger.cpp poller.cpp
  journal.cpp
=======
  mdns_rtpmidi.cpp logger.cpp poller.cpp
  utils.cpp
>>>>>>> e9c1eb69
)

include(FindPkgConfig)

pkg_check_modules(AVAHI REQUIRED avahi-client)

target_link_libraries(rtpmidid-static ${AVAHI_LIBRARIES})
target_include_directories(rtpmidid-static PUBLIC ${AVAHI_INCLUDE_DIRS})
target_compile_options(rtpmidid-static PUBLIC ${AVAHI_CFLAGS_OTHER})

target_link_libraries(rtpmidid-shared ${AVAHI_LIBRARIES})
target_include_directories(rtpmidid-shared PUBLIC ${AVAHI_INCLUDE_DIRS})
target_compile_options(rtpmidid-shared PUBLIC ${AVAHI_CFLAGS_OTHER})

set_target_properties(rtpmidid-static PROPERTIES OUTPUT_NAME rtpmididstatic)
set_target_properties(rtpmidid-shared PROPERTIES OUTPUT_NAME rtpmidid)

set_target_properties(rtpmidid-shared rtpmidid-static
	PROPERTIES
		SOVERSION 0
		VERSION 21.07
	)<|MERGE_RESOLUTION|>--- conflicted
+++ resolved
@@ -1,27 +1,29 @@
 add_library(
   rtpmidid-shared
   SHARED
-  rtppeer.cpp rtpclient.cpp rtpserver.cpp
-<<<<<<< HEAD
-  logger.cpp poller.cpp
+
   journal.cpp
-=======
-  mdns_rtpmidi.cpp logger.cpp poller.cpp
+  logger.cpp 
+  mdns_rtpmidi.cpp 
+  poller.cpp
+  rtppeer.cpp 
+  rtpclient.cpp 
+  rtpserver.cpp
   utils.cpp
->>>>>>> e9c1eb69
 )
 
 add_library(
   rtpmidid-static
   STATIC
-  rtppeer.cpp rtpclient.cpp rtpserver.cpp
-<<<<<<< HEAD
-  logger.cpp poller.cpp
+
   journal.cpp
-=======
-  mdns_rtpmidi.cpp logger.cpp poller.cpp
+  logger.cpp 
+  mdns_rtpmidi.cpp 
+  poller.cpp
+  rtppeer.cpp 
+  rtpclient.cpp 
+  rtpserver.cpp
   utils.cpp
->>>>>>> e9c1eb69
 )
 
 include(FindPkgConfig)
