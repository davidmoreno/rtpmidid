/**
 * Real Time Protocol Music Instrument Digital Interface Daemon
 * Copyright (C) 2019-2021 David Moreno Montero <dmoreno@coralbits.com>
 *
 * This library is free software; you can redistribute it and/or
 * modify it under the terms of the GNU Lesser General Public
 * License as published by the Free Software Foundation; either
 * version 2.1 of the License, or (at your option) any later version.
 *
 * This library is distributed in the hope that it will be useful,
 * but WITHOUT ANY WARRANTY; without even the implied warranty of
 * MERCHANTABILITY or FITNESS FOR A PARTICULAR PURPOSE.  See the GNU
 * Lesser General Public License for more details.
 *
 * You should have received a copy of the GNU Lesser General Public
 * License along with this library; if not, write to the Free Software
 * Foundation, Inc., 51 Franklin Street, Fifth Floor, Boston, MA  02110-1301 USA
 */

#include <arpa/inet.h>
#include <netdb.h>
#include <sys/socket.h>
#include <sys/types.h>

#include <arpa/inet.h>
#include <netinet/in.h>
#include <string.h>
#include <sys/socket.h>
#include <sys/types.h>
#include <unistd.h>

#include <rtpmidid/iobytes.hpp>
#include <rtpmidid/logger.hpp>
#include <rtpmidid/poller.hpp>
#include <rtpmidid/rtpclient.hpp>
#include <rtpmidid/utils.hpp>

using namespace std::chrono_literals;
using namespace rtpmidid;

rtpclient::rtpclient(std::string name) : peer(std::move(name)) {
  local_base_port = 0;
  remote_base_port = -1; // Not defined
  control_socket = -1;
<<<<<<< HEAD
  control_addr = {0};
  midi_addr = {0};
  timerstate = 0;
  midi_socket = -1;
  peer.initiator_id = ::rtpmidid::rand_u32();
=======
  control_addr = { 0 };
  midi_socket = -1;
  midi_addr = { 0 };
  timerstate = 0;
  peer.initiator_id = rtpmidi_rand();
>>>>>>> 89c9754f
  peer.send_event.connect([this](const io_bytes &data, rtppeer::port_e port) {
    this->sendto(data, port);
  });
}

rtpclient::~rtpclient() {
  if (peer.is_connected()) {
    peer.send_goodbye(rtppeer::CONTROL_PORT);
    peer.send_goodbye(rtppeer::MIDI_PORT);
  }

  if (control_socket > 0) {
    poller.remove_fd(control_socket);
    close(control_socket);
  }
  if (midi_socket > 0) {
    poller.remove_fd(midi_socket);
    close(midi_socket);
  }
}

void rtpclient::connect_to(const std::string &address,
                           const std::string &port) {
  struct addrinfo hints;
  struct addrinfo *sockaddress_list = nullptr;
  char host[NI_MAXHOST], service[NI_MAXSERV];
  socklen_t peer_addr_len = NI_MAXHOST;

  control_socket = midi_socket = -1;

  DEBUG("Try connect to service at {}:{}", address, port);

  try {
    int res;
    memset(&hints, 0, sizeof(struct addrinfo));
    hints.ai_family = AF_UNSPEC;
    hints.ai_socktype = SOCK_DGRAM;
    hints.ai_flags = 0;
    hints.ai_protocol = 0;

    res = getaddrinfo(address.c_str(), port.c_str(), &hints, &sockaddress_list);
    if (res < 0) {
      DEBUG("Error resolving address {}:{}", address, port);
      throw rtpmidid::exception("Can not resolve address {}:{}. {}", address,
                                port, strerror(errno));
    }
    // Get addr info may return several options, try them in order.
    // we asusme that if the ocntrol success to be created the midi will too.
    auto serveraddr = sockaddress_list;
    for (; serveraddr != nullptr; serveraddr = serveraddr->ai_next) {
      getnameinfo(serveraddr->ai_addr, peer_addr_len, host, NI_MAXHOST, service,
                  NI_MAXSERV, NI_NUMERICSERV);
      DEBUG("Try connect to resolved name: {}:{}", host, service);
      // remote_base_port = service;

      control_socket = socket(serveraddr->ai_family, serveraddr->ai_socktype, serveraddr->ai_protocol);
      if (control_socket < 0) {
        continue;
      }
      if (connect(control_socket, serveraddr->ai_addr,
                  serveraddr->ai_addrlen) == 0) {
        break;
      }
      close(control_socket);
    }
    if (!serveraddr) {
      DEBUG("Error opening control socket, port {}", port);
      control_socket = -1;
      throw rtpmidid::exception(
          "Can not open remote rtpmidi control socket. {}", strerror(errno));
    }
    DEBUG("Connected to resolved name: {}:{}", host, service);
    memcpy(&control_addr, serveraddr->ai_addr, sizeof(control_addr));

    struct sockaddr_in6 servaddr;
    socklen_t len = sizeof(servaddr);
    ::getsockname(control_socket, (struct sockaddr *)&servaddr, &len);
    local_base_port = ntohs(servaddr.sin6_port);

    DEBUG("Control port, local: {}, remote at {}:{}", local_base_port, host,
          service);

    poller.add_fd_in(control_socket,
                     [this](int) { this->data_ready(rtppeer::CONTROL_PORT); });

    midi_socket = socket(serveraddr->ai_family, serveraddr->ai_socktype, serveraddr->ai_protocol);
    if (midi_socket < 0) {
      throw rtpmidid::exception("Can not open MIDI socket. Out of sockets?");
    }
    // Reuse servaddr, just on next port
    remote_base_port = ntohs(((sockaddr_in *)serveraddr->ai_addr)->sin_port);
    ((sockaddr_in *)serveraddr->ai_addr)->sin_port =
        htons(remote_base_port + 1);

    servaddr.sin6_port = htons(local_base_port + 1);
    auto ret = bind(midi_socket, (struct sockaddr *)&servaddr, len);
    if (ret < 0) {
      throw rtpmidid::exception("Could not bind to local port");
    }

    if (connect(midi_socket, serveraddr->ai_addr, serveraddr->ai_addrlen) < 0) {
      DEBUG("Error opening midi socket, port {}", port);
      throw rtpmidid::exception("Can not open remote rtpmidi MIDI socket. {}",
                                strerror(errno));
    }
    memcpy(&midi_addr, serveraddr->ai_addr, sizeof(midi_addr));
    ::getsockname(control_socket, (struct sockaddr *)&servaddr, &len);
    auto midi_port = htons(servaddr.sin6_port);
    DEBUG("MIDI PORT at port {}", midi_port);

    poller.add_fd_in(midi_socket,
                     [this](int) { this->data_ready(rtppeer::MIDI_PORT); });
  } catch (const std::exception &excp) {
    ERROR("Error creating rtp client: {}", excp.what());
    if (control_socket >= 0) {
      poller.remove_fd(control_socket);
      ::close(control_socket);
      control_socket = -1;
    }
    if (midi_socket >= 0) {
      poller.remove_fd(midi_socket);
      ::close(midi_socket);
      midi_socket = -1;
    }
    if (sockaddress_list) {
      freeaddrinfo(sockaddress_list);
    }
    peer.disconnect_event(rtppeer::disconnect_reason_e::CANT_CONNECT);
    return;
  }
  if (sockaddress_list) {
    freeaddrinfo(sockaddress_list);
  }

  DEBUG("Connecting control port {} to {}:{}", local_base_port, host, service);

  // If not connected, connect now the MIDI port
  auto conn_event = peer.connected_event.connect(
      [this, address, port](const std::string &name, rtppeer::status_e status) {
        if (status == rtppeer::CONTROL_CONNECTED) {
          DEBUG("Connecting midi port {} to {}:{}", local_base_port + 1,
                address, remote_base_port + 1);
          peer.connect_to(rtppeer::MIDI_PORT);
        } else if (status == rtppeer::CONNECTED) {
          connected();
        }
      });

  peer.connect_to(rtppeer::CONTROL_PORT);

  connect_timer = poller.add_timer_event(5s, [this, conn_event] {
    peer.connected_event.disconnect(conn_event);
    peer.disconnect_event(rtppeer::CONNECT_TIMEOUT);
  });
}

/**
 * Send the periodic latency and connection checks
 *
 * At first six times as received confirmation from other end. Then Every 10
 * secs. Check connected() function for actuall recall code.
 *
 * This just checks timeout and sends the ck.
 */
void rtpclient::connected() {
  connect_timer.disable();

  peer.ck_event.connect([this](float ms) {
    ck_timeout.disable();
    if (timerstate < 6) {
      timer_ck =
          poller.add_timer_event(1500ms, [this] { send_ck0_with_timeout(); });
      timerstate++;
    } else {
      timer_ck =
          poller.add_timer_event(10s, [this] { send_ck0_with_timeout(); });
    }
  });
  send_ck0_with_timeout();
}

void rtpclient::send_ck0_with_timeout() {
  peer.send_ck0();
  ck_timeout = poller.add_timer_event(5s, [this] {
    peer.disconnect_event(rtppeer::disconnect_reason_e::CK_TIMEOUT);
  });
}

void rtpclient::sendto(const io_bytes &pb, rtppeer::port_e port) {
  auto peer_addr = (port == rtppeer::MIDI_PORT) ? midi_addr : control_addr;

  auto socket = rtppeer::MIDI_PORT == port ? midi_socket : control_socket;

  auto res = ::sendto(socket, pb.start, pb.size(), MSG_CONFIRM,
                      (const struct sockaddr *)&peer_addr, sizeof(peer_addr));

  if (res < 0 || static_cast<uint32_t>(res) != pb.size()) {
    throw exception("Could not send all data to {}:{}. Sent {}. {}",
                    peer.remote_name, remote_base_port, res, strerror(errno));
  }
}

void rtpclient::reset() {
  remote_base_port = 0;
  peer.reset();
}

void rtpclient::data_ready(rtppeer::port_e port) {
  uint8_t raw[1500];
  struct sockaddr_in6 cliaddr;
  unsigned int len = sizeof(cliaddr);
  auto socket = port == rtppeer::CONTROL_PORT ? control_socket : midi_socket;
  auto n = recvfrom(socket, raw, 1500, MSG_DONTWAIT,
                    (struct sockaddr *)&cliaddr, &len);
  // DEBUG("Got some data from control: {}", n);
  if (n < 0) {
    throw exception("Error reading from rtppeer {}:{}", peer.remote_name,
                    remote_base_port);
  }

  auto buffer = io_bytes_reader(raw, n);
  peer.data_ready(std::move(buffer), port);
}<|MERGE_RESOLUTION|>--- conflicted
+++ resolved
@@ -42,19 +42,11 @@
   local_base_port = 0;
   remote_base_port = -1; // Not defined
   control_socket = -1;
-<<<<<<< HEAD
   control_addr = {0};
   midi_addr = {0};
   timerstate = 0;
   midi_socket = -1;
   peer.initiator_id = ::rtpmidid::rand_u32();
-=======
-  control_addr = { 0 };
-  midi_socket = -1;
-  midi_addr = { 0 };
-  timerstate = 0;
-  peer.initiator_id = rtpmidi_rand();
->>>>>>> 89c9754f
   peer.send_event.connect([this](const io_bytes &data, rtppeer::port_e port) {
     this->sendto(data, port);
   });
@@ -110,7 +102,8 @@
       DEBUG("Try connect to resolved name: {}:{}", host, service);
       // remote_base_port = service;
 
-      control_socket = socket(serveraddr->ai_family, serveraddr->ai_socktype, serveraddr->ai_protocol);
+      control_socket = socket(serveraddr->ai_family, serveraddr->ai_socktype,
+                              serveraddr->ai_protocol);
       if (control_socket < 0) {
         continue;
       }
@@ -140,7 +133,8 @@
     poller.add_fd_in(control_socket,
                      [this](int) { this->data_ready(rtppeer::CONTROL_PORT); });
 
-    midi_socket = socket(serveraddr->ai_family, serveraddr->ai_socktype, serveraddr->ai_protocol);
+    midi_socket = socket(serveraddr->ai_family, serveraddr->ai_socktype,
+                         serveraddr->ai_protocol);
     if (midi_socket < 0) {
       throw rtpmidid::exception("Can not open MIDI socket. Out of sockets?");
     }
